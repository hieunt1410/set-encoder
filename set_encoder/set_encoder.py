--- conflicted
+++ resolved
@@ -1,11 +1,5 @@
-<<<<<<< HEAD
 from typing import Sequence, Type
-=======
-from typing import Any, Dict, Sequence, Type
-from pathlib import Path
->>>>>>> b7b715bf
-
-from lightning_ir.data.data import CrossEncoderRunBatch
+
 import torch
 from lightning_ir.cross_encoder.model import CrossEncoderConfig, CrossEncoderModel
 from lightning_ir.cross_encoder.module import CrossEncoderModule
@@ -14,17 +8,15 @@
     MonoElectraModel,
     MonoRobertaModel,
 )
+from lightning_ir.data.data import CrossEncoderRunBatch
 from lightning_ir.loss.loss import LossFunction
 from transformers import (
     AutoConfig,
     AutoModel,
-    BertModel,
     BertPreTrainedModel,
-    ElectraModel,
     ElectraPreTrainedModel,
     PretrainedConfig,
     PreTrainedModel,
-    RobertaModel,
     RobertaPreTrainedModel,
 )
 
@@ -143,20 +135,6 @@
                 raise ValueError("Incorrect model type. Expected SetEncoderBertModel.")
         super().__init__(model, loss_functions, evaluation_metrics)
 
-<<<<<<< HEAD
-    def forward(self, batch: CrossEncoderRunBatch) -> torch.Tensor:
-        num_docs = [len(doc_ids) for doc_ids in batch.doc_ids]
-        logits = self.model.forward(
-            batch.encoding.input_ids,
-            batch.encoding.get("attention_mask", None),
-            batch.encoding.get("token_type_ids", None),
-            num_docs=num_docs,
-        )
-        logits = logits.view(len(batch.query_ids), -1)
-        return logits
-
-=======
->>>>>>> b7b715bf
 
 class SetEncoderElectraModule(SetEncoderModule):
     config_class = SetEncoderElectraConfig
@@ -192,20 +170,6 @@
                 )
         super().__init__(model, loss_functions, evaluation_metrics)
 
-<<<<<<< HEAD
-    def forward(self, batch: CrossEncoderRunBatch) -> torch.Tensor:
-        num_docs = [len(doc_ids) for doc_ids in batch.doc_ids]
-        logits = self.model.forward(
-            batch.encoding.input_ids,
-            batch.encoding.get("attention_mask", None),
-            batch.encoding.get("token_type_ids", None),
-            num_docs=num_docs,
-        )
-        logits = logits.view(len(batch.query_ids), -1)
-        return logits
-
-=======
->>>>>>> b7b715bf
 
 class SetEncoderRobertaModule(SetEncoderModule):
     config_class = SetEncoderRobertaConfig
@@ -241,20 +205,6 @@
                 )
         super().__init__(model, loss_functions, evaluation_metrics)
 
-<<<<<<< HEAD
-    def forward(self, batch: CrossEncoderRunBatch) -> torch.Tensor:
-        num_docs = [len(doc_ids) for doc_ids in batch.doc_ids]
-        logits = self.model.forward(
-            batch.encoding.input_ids,
-            batch.encoding.get("attention_mask", None),
-            batch.encoding.get("token_type_ids", None),
-            num_docs=num_docs,
-        )
-        logits = logits.view(len(batch.query_ids), -1)
-        return logits
-
-=======
->>>>>>> b7b715bf
 
 AutoConfig.register(SetEncoderBertConfig.model_type, SetEncoderBertConfig)
 AutoModel.register(SetEncoderBertConfig, SetEncoderBertModel)
